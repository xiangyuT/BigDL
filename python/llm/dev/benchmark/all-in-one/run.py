#
# Copyright 2016 The BigDL Authors.
#
# Licensed under the Apache License, Version 2.0 (the "License");
# you may not use this file except in compliance with the License.
# You may obtain a copy of the License at
#
#     http://www.apache.org/licenses/LICENSE-2.0
#
# Unless required by applicable law or agreed to in writing, software
# distributed under the License is distributed on an "AS IS" BASIS,
# WITHOUT WARRANTIES OR CONDITIONS OF ANY KIND, either express or implied.
# See the License for the specific language governing permissions and
# limitations under the License.
#


# this code is copied from llama2 example test, and added performance test
import torch
import time
import gc
import traceback
import threading
import csv

import numpy as np
from datetime import date

import os
current_dir = os.path.dirname(os.path.realpath(__file__))
benchmark_util_path = os.path.join(current_dir, '..')
import sys
sys.path.append(benchmark_util_path)
from benchmark_util import BenchmarkWrapper
from bigdl.llm.utils.common.log4Error import invalidInputError

LLAMA_IDS = ['meta-llama/Llama-2-7b-chat-hf','meta-llama/Llama-2-13b-chat-hf',
             'meta-llama/Llama-2-70b-chat-hf','decapoda-research/llama-7b-hf',
             'decapoda-research/llama-65b-hf','lmsys/vicuna-7b-v1.5',
             'lmsys/vicuna-13b-v1.3','lmsys/vicuna-33b-v1.3','project-baize/merged-baize-30b']

CHATGLM_IDS = ['THUDM/chatglm-6b', 'THUDM/chatglm2-6b', 'THUDM/chatglm3-6b']

LLAVA_IDS = ['liuhaotian/llava-v1.5-7b']

results = []
excludes = []

def run_model_in_thread(model, in_out, tokenizer, result, warm_up, num_beams, input_ids, out_len, actual_in_len, num_trials, load_time):
    for i in range(num_trials + warm_up):
        st = time.perf_counter()
        output_ids = model.generate(input_ids, do_sample=False, max_new_tokens=out_len,
                                    num_beams=num_beams)
        torch.xpu.synchronize()
        end = time.perf_counter()
        output_ids = output_ids.cpu()
        print("model generate cost: " + str(end - st))
        output = tokenizer.batch_decode(output_ids)
        print(output[0])
        torch.xpu.empty_cache()
        actual_out_len = output_ids.shape[1] - actual_in_len
        if i >= warm_up:
            result[in_out].append([model.first_cost, model.rest_cost_mean, model.encoder_time,
                                   actual_in_len, actual_out_len, load_time, model.peak_memory])

def run_model(repo_id, test_api, in_out_pairs, local_model_hub=None, warm_up=1, num_trials=3, num_beams=1, low_bit='sym_int4', cpu_embedding=False, batch_size=1, streaming=False):
    # TODO: make a parameter
    result= {}
    if test_api == 'transformer_int4':
        result = run_transformer_int4(repo_id, local_model_hub, in_out_pairs, warm_up, num_trials, num_beams, low_bit, batch_size)
    elif test_api == 'native_int4':
        run_native_int4(repo_id, local_model_hub, in_out_pairs, warm_up, num_trials)
    elif test_api == 'optimize_model':
        result = run_optimize_model(repo_id, local_model_hub, in_out_pairs, warm_up, num_trials, num_beams, low_bit, batch_size)
    elif test_api == 'transformer_int4_gpu':
        result = run_transformer_int4_gpu(repo_id, local_model_hub, in_out_pairs, warm_up, num_trials, num_beams, low_bit, batch_size)
    elif test_api == 'optimize_model_gpu':
        result = run_optimize_model_gpu(repo_id, local_model_hub, in_out_pairs, warm_up, num_trials, num_beams, low_bit, batch_size)
    elif test_api == 'pytorch_autocast_bf16':
        result = run_pytorch_autocast_bf16(repo_id, local_model_hub, in_out_pairs, warm_up, num_trials, num_beams, batch_size)
    elif test_api == 'ipex_fp16_gpu':
        result = run_ipex_fp16_gpu(repo_id, local_model_hub, in_out_pairs, warm_up, num_trials, num_beams, batch_size)
    elif test_api == "bigdl_fp16_gpu":
        result = result = run_bigdl_fp16_gpu(repo_id, local_model_hub, in_out_pairs, warm_up, num_trials, num_beams, batch_size)
    elif test_api == 'deepspeed_transformer_int4_cpu':
        result = run_deepspeed_transformer_int4_cpu(repo_id, local_model_hub, in_out_pairs, warm_up, num_trials, num_beams, low_bit, batch_size)
    elif test_api == 'transformer_int4_gpu_win':
        result = run_transformer_int4_gpu_win(repo_id, local_model_hub, in_out_pairs, warm_up, num_trials, num_beams, low_bit, cpu_embedding, batch_size, streaming)
    elif test_api == 'transformer_int4_loadlowbit_gpu_win':
        # drop the results of the first time for better performance
        run_transformer_int4_loadlowbit_gpu_win(repo_id, local_model_hub, in_out_pairs, warm_up, num_trials, num_beams, low_bit, cpu_embedding, batch_size, streaming)
        result = run_transformer_int4_loadlowbit_gpu_win(repo_id, local_model_hub, in_out_pairs, warm_up, num_trials, num_beams, low_bit, cpu_embedding, batch_size, streaming)
    elif test_api == 'transformer_autocast_bf16':
        result = run_transformer_autocast_bf16(repo_id, local_model_hub, in_out_pairs, warm_up, num_trials, num_beams, batch_size)
<<<<<<< HEAD
    elif test_api == 'bigdl_ipex_bf16':
        result = run_bigdl_ipex_bf16(repo_id, local_model_hub, in_out_pairs, warm_up, num_trials, num_beams, batch_size)
    elif test_api == 'bigdl_ipex_int4':
        result = run_bigdl_ipex_int4(repo_id, local_model_hub, in_out_pairs, warm_up, num_trials, num_beams, batch_size)
=======
    elif test_api == 'deepspeed_optimize_model_gpu':
        result = run_deepspeed_optimize_model_gpu(repo_id, local_model_hub, in_out_pairs, warm_up, num_trials, num_beams, low_bit, batch_size)

>>>>>>> fa6213d7
    for in_out_pair in in_out_pairs:
        if result and result[in_out_pair]:
            results.append([repo_id,
                            round(np.mean(result[in_out_pair], axis=0)[0]*1000.0, 2),
                            round(np.mean(result[in_out_pair], axis=0)[1]*1000.0, 2),
                            round(np.mean(result[in_out_pair], axis=0)[2]*1000.0, 2),
                            in_out_pair,
                            batch_size,
                            f'{int(np.mean(result[in_out_pair], axis=0)[3])}' +
                            f'-{int(np.mean(result[in_out_pair], axis=0)[4])}',
                            num_beams,
                            low_bit,
                            cpu_embedding if 'win' in test_api else 'N/A',
                            round(result[in_out_pair][-1][5], 2),
                            result[in_out_pair][-1][6] if 'int4_gpu' in test_api or 'int4_loadlowbit_gpu' in test_api else 'N/A',
                            streaming if 'win' in test_api else 'N/A'],
                            ) 


def get_model_path(repo_id, local_model_hub):
    if local_model_hub:
        repo_model_name = repo_id.split("/")[1]
        local_model_path = local_model_hub + os.path.sep + repo_model_name
        invalidInputError(os.path.isdir(local_model_path),
                          local_model_path + " not exists!, Please check your models' folder.")
        return local_model_path
    else:
        return repo_id


def run_native_int4(repo_id,
                    local_model_hub,
                    in_out_pairs,
                    warm_up,
                    num_trials):
    model_path = get_model_path(repo_id, local_model_hub)
    from bigdl.llm.transformers import BigdlNativeForCausalLM
    from bigdl.llm import llm_convert
    if "chatglm" in repo_id.lower():
        family = "chatglm"
    elif "llama" in repo_id.lower():
        family = "llama"
    else:
        invalidInputError(False, "Model family unknown: " + repo_id)

    bigdl_llm_path = llm_convert(model=model_path,
                                 outfile="./", outtype='int4', model_family=family)
    for in_out in in_out_pairs:
        in_out_len = in_out.split("-")
        in_len = int(in_out_len[0])
        out_len = int(in_out_len[1])
        input_str = open(f"prompt/{in_len}.txt", 'r').read()
        # As different tokenizer has different encodings,
        # slice the input_ids to ensure the prompt length is required length.
        n_ctx = in_len + out_len if in_len + out_len > 512 else 512
        for i in range(num_trials + warm_up):
            model = BigdlNativeForCausalLM.from_pretrained(bigdl_llm_path, model_family=family, n_ctx=n_ctx)
            input_ids = model.tokenize(input_str)
            input_ids = input_ids[:in_len]
            true_input = model.batch_decode(input_ids)
            st = time.perf_counter()
            output = model(true_input, max_tokens=out_len)
            end = time.perf_counter()
            print("model generate cost: " + str(end - st))
            print(output)

    os.remove(bigdl_llm_path)


def run_transformer_int4(repo_id,
                         local_model_hub,
                         in_out_pairs,
                         warm_up,
                         num_trials,
                         num_beams,
                         low_bit,
                         batch_size):
    from bigdl.llm.transformers import AutoModel, AutoModelForCausalLM
    from transformers import AutoTokenizer, LlamaTokenizer

    model_path = get_model_path(repo_id, local_model_hub)
    # Load model in 4 bit,
    # which convert the relevant layers in the model into INT4 format
    st = time.perf_counter()
    if repo_id in CHATGLM_IDS:
        model = AutoModel.from_pretrained(model_path, load_in_low_bit=low_bit, trust_remote_code=True, torch_dtype='auto').eval()
        tokenizer = AutoTokenizer.from_pretrained(model_path, trust_remote_code=True)
    elif repo_id in LLAMA_IDS:
        model = AutoModelForCausalLM.from_pretrained(model_path, load_in_low_bit=low_bit, trust_remote_code=True,
                                                     use_cache=True).eval()
        tokenizer = LlamaTokenizer.from_pretrained(model_path, trust_remote_code=True)
    else:
        model = AutoModelForCausalLM.from_pretrained(model_path, load_in_low_bit=low_bit, trust_remote_code=True,
                                                     use_cache=True).eval()
        tokenizer = AutoTokenizer.from_pretrained(model_path, trust_remote_code=True)
    end = time.perf_counter()
    load_time = end - st
    print(">> loading of model costs {}s".format(load_time))

    model = BenchmarkWrapper(model)

    result = {}
    with torch.inference_mode():
        for in_out in in_out_pairs:
            in_out_len = in_out.split("-")
            in_len = int(in_out_len[0])
            out_len = int(in_out_len[1])
            # As different tokenizer has different encodings,
            # in_len.txt maybe shorter than we need,
            # use much longer context to make sure input length
            test_length = min(in_len*2, 8192)
            while test_length not in [32, 256, 1024, 2048, 8192]:
                test_length = test_length * 2
            input_str = open(f"prompt/{test_length}.txt", 'r').read()
            # As different tokenizer has different encodings,
            # slice the input_ids to ensure the prompt length is required length.
            input_ids = tokenizer.encode(input_str, return_tensors="pt")
            input_ids = input_ids[:, :in_len]
            true_str = tokenizer.batch_decode(input_ids)[0]
            input_list = [true_str] * batch_size
            input_ids = tokenizer(input_list, return_tensors="pt").input_ids
            actual_in_len = input_ids.shape[1]
            result[in_out] = []
            for i in range(num_trials + warm_up):
                st = time.perf_counter()
                output_ids = model.generate(input_ids, do_sample=False, max_new_tokens=out_len,
                                            num_beams=num_beams)
                end = time.perf_counter()
                print("model generate cost: " + str(end - st))
                output = tokenizer.batch_decode(output_ids)
                print(output[0])
                actual_out_len = output_ids.shape[1] - actual_in_len
                if i >= warm_up:
                    result[in_out].append([model.first_cost, model.rest_cost_mean, model.encoder_time,
                                           actual_in_len, actual_out_len, load_time])
    return result

def run_pytorch_autocast_bf16(repo_id,
                         local_model_hub,
                         in_out_pairs,
                         warm_up,
                         num_trials,
                         num_beams,
                         batch_size):
    from transformers import AutoTokenizer, AutoModel, AutoModelForCausalLM, LlamaTokenizer

    model_path = get_model_path(repo_id, local_model_hub)
    st = time.perf_counter()
    if repo_id in CHATGLM_IDS:
        # TODO: need verify chatglm family run bf16.
        print("Currently pytorch do not support bfloat16 on cpu for chatglm models. Will skip it")
        return
    elif repo_id in LLAMA_IDS:
        model = AutoModelForCausalLM.from_pretrained(model_path, trust_remote_code=True, torch_dtype=torch.bfloat16,
                                                     use_cache=True)
        # Need to use LlamaTokenizer, reason please refer to issue: https://github.com/intel-analytics/BigDL/issues/8944
        tokenizer = LlamaTokenizer.from_pretrained(model_path, trust_remote_code=True)
    else:
        model = AutoModelForCausalLM.from_pretrained(model_path, trust_remote_code=True, torch_dtype=torch.bfloat16,
                                                     use_cache=True)
        tokenizer = AutoTokenizer.from_pretrained(model_path, trust_remote_code=True)
    end = time.perf_counter()
    load_time = end - st
    print(">> loading of model costs {}s".format(load_time))

    model = BenchmarkWrapper(model)
    result = {}
    with torch.inference_mode(), torch.autocast("cpu"):
        for in_out in in_out_pairs:
            in_out_len = in_out.split("-")
            in_len = int(in_out_len[0])
            out_len = int(in_out_len[1])
            # As different tokenizer has different encodings,
            # in_len.txt maybe shorter than we need,
            # use much longer context to make sure input length
            test_length = min(in_len*2, 8192)
            while test_length not in [32, 256, 1024, 2048, 8192]:
                test_length = test_length * 2
            input_str = open(f"prompt/{test_length}.txt", 'r').read()
            # As different tokenizer has different encodings,
            # slice the input_ids to ensure the prompt length is required length.
            input_ids = tokenizer.encode(input_str, return_tensors="pt")
            input_ids = input_ids[:, :in_len]
            true_str = tokenizer.batch_decode(input_ids)[0]
            input_list = [true_str] * batch_size
            input_ids = tokenizer(input_list, return_tensors="pt").input_ids
            actual_in_len = input_ids.shape[1]
            result[in_out] = []
            print("input tokens: {}".format(input_ids.shape[1]))
            for i in range(num_trials + warm_up):
                st = time.perf_counter()
                output_ids = model.generate(input_ids, do_sample=False, max_new_tokens=out_len,
                                            num_beams=num_beams)
                end = time.perf_counter()
                print("model generate cost: " + str(end - st))
                output = tokenizer.batch_decode(output_ids)
                print(output[0])
                actual_out_len = output_ids.shape[1] - actual_in_len
                if i >= warm_up:
                    result[in_out].append([model.first_cost, model.rest_cost_mean, model.encoder_time,
                                           actual_in_len, actual_out_len, load_time])
    return result

def run_optimize_model(repo_id,
                       local_model_hub,
                       in_out_pairs,
                       warm_up,
                       num_trials,
                       num_beams,
                       low_bit,
                       batch_size):
    from transformers import AutoModel, AutoModelForCausalLM, AutoTokenizer, LlamaTokenizer
    from bigdl.llm import optimize_model

    model_path = get_model_path(repo_id, local_model_hub)
    # Load model in 4 bit,
    # which convert the relevant layers in the model into INT4 format
    st = time.perf_counter()
    if repo_id in CHATGLM_IDS:
        model = AutoModel.from_pretrained(model_path, torch_dtype='auto', low_cpu_mem_usage=True, trust_remote_code=True).eval()
        model = optimize_model(model, low_bit=low_bit)
        tokenizer = AutoTokenizer.from_pretrained(model_path, trust_remote_code=True)
    elif repo_id in LLAMA_IDS:
        model = AutoModelForCausalLM.from_pretrained(model_path, trust_remote_code=True,
                                                     use_cache=True, low_cpu_mem_usage=True).eval()
        model = optimize_model(model, low_bit=low_bit)
        tokenizer = LlamaTokenizer.from_pretrained(model_path, trust_remote_code=True)
    else:
        model = AutoModelForCausalLM.from_pretrained(model_path, torch_dtype='auto', low_cpu_mem_usage=True).eval()
        model = optimize_model(model, low_bit=low_bit)
        tokenizer = AutoTokenizer.from_pretrained(model_path)
    end = time.perf_counter()
    load_time = end - st
    print(">> loading of model costs {}s".format(load_time))

    model = BenchmarkWrapper(model)

    result = {}
    with torch.inference_mode():
        for in_out in in_out_pairs:
            in_out_len = in_out.split("-")
            in_len = int(in_out_len[0])
            out_len = int(in_out_len[1])
            # As different tokenizer has different encodings,
            # in_len.txt maybe shorter than we need,
            # use much longer context to make sure input length
            test_length = min(in_len*2, 8192)
            while test_length not in [32, 256, 1024, 2048, 8192]:
                test_length = test_length * 2
            input_str = open(f"prompt/{test_length}.txt", 'r').read()
            # As different tokenizer has different encodings,
            # slice the input_ids to ensure the prompt length is required length.
            input_ids = tokenizer.encode(input_str, return_tensors="pt")
            input_ids = input_ids[:, :in_len]
            true_str = tokenizer.batch_decode(input_ids)[0]
            input_list = [true_str] * batch_size
            input_ids = tokenizer(input_list, return_tensors="pt").input_ids
            actual_in_len = input_ids.shape[1]
            result[in_out] = []
            for i in range(num_trials + warm_up):
                st = time.perf_counter()
                output_ids = model.generate(input_ids, do_sample=False, max_new_tokens=out_len,
                                            num_beams=num_beams)
                end = time.perf_counter()
                print("model generate cost: " + str(end - st))
                output = tokenizer.batch_decode(output_ids)
                print(output[0])
                actual_out_len = output_ids.shape[1] - actual_in_len
                if i >= warm_up:
                    result[in_out].append([model.first_cost, model.rest_cost_mean, model.encoder_time,
                                           actual_in_len, actual_out_len, load_time])
    return result


def run_transformer_int4_gpu(repo_id,
                             local_model_hub,
                             in_out_pairs,
                             warm_up,
                             num_trials,
                             num_beams,
                             low_bit,
                             batch_size):
    from bigdl.llm.transformers import AutoModel, AutoModelForCausalLM
    from transformers import AutoTokenizer, GPTJForCausalLM, LlamaTokenizer
    import intel_extension_for_pytorch as ipex
    model_path = get_model_path(repo_id, local_model_hub)
    # Load model in 4 bit,
    # which convert the relevant layers in the model into INT4 format
    st = time.perf_counter()
    origin_repo_id = repo_id.replace("-4bit", "")
    if origin_repo_id in CHATGLM_IDS:
        if "4bit" in repo_id:
            model = AutoModel.load_low_bit(model_path, optimize_model=True,
                                            trust_remote_code=True, use_cache=True).eval()  
        else:
            model = AutoModel.from_pretrained(model_path, load_in_low_bit=low_bit, optimize_model=True,
                                            trust_remote_code=True, use_cache=True).eval()
        tokenizer = AutoTokenizer.from_pretrained(model_path, trust_remote_code=True)
        model = model.to('xpu')
    elif origin_repo_id in LLAMA_IDS:
        model = AutoModelForCausalLM.from_pretrained(model_path, load_in_low_bit=low_bit, trust_remote_code=True,
                                                     use_cache=True).eval()
        tokenizer = LlamaTokenizer.from_pretrained(model_path, trust_remote_code=True)
        model = model.to('xpu')
    else:
        if "4bit" in repo_id:
            model = AutoModelForCausalLM.load_low_bit(model_path, optimize_model=True,
                                            trust_remote_code=True, use_cache=True).eval()
        else:
            if 'starcoder' in repo_id:
                # Load starcoder-15.5b model in bf16 format to avoid CPU OOM.
                model = AutoModelForCausalLM.from_pretrained(model_path, optimize_model=True, load_in_low_bit=low_bit,
                                                            trust_remote_code=True, use_cache=True, torch_dtype=torch.bfloat16).eval()
                # Convert the low-bit model back to fp32 for performance considerations.
                model = model.float()
            else:
                model = AutoModelForCausalLM.from_pretrained(model_path, optimize_model=True, load_in_low_bit=low_bit,
                                                            trust_remote_code=True, use_cache=True).eval()
        tokenizer = AutoTokenizer.from_pretrained(model_path, trust_remote_code=True)
        model = model.to('xpu')
        if isinstance(model, GPTJForCausalLM):
            # For gpt-j model family, this optimization can provide a better performance.
            model = ipex.optimize(model.eval(), inplace=True)
    end = time.perf_counter()
    load_time = end - st
    print(">> loading of model costs {}s and {}GB".format(load_time, torch.xpu.memory.memory_reserved()/(1024**3)))

    model = BenchmarkWrapper(model)

    result = {}
    with torch.inference_mode():
        for in_out in in_out_pairs:
            in_out_len = in_out.split("-")
            in_len = int(in_out_len[0])
            out_len = int(in_out_len[1])
            # As different tokenizer has different encodings,
            # in_len.txt maybe shorter than we need,
            # use much longer context to make sure input length
            test_length = min(in_len*2, 8192)
            while test_length not in [32, 256, 1024, 2048, 8192] and test_length < 8192:
                test_length = test_length * 2
            # For the sequence length not in [32, 256, 1024, 2048, 8192], it will be truncated from 8192.txt.
            test_length = min(test_length, 8192)
            input_str = open(f"prompt/{test_length}.txt", 'r').read()
            # As different tokenizer has different encodings,
            # slice the input_ids to ensure the prompt length is required length.
            input_ids = tokenizer.encode(input_str, return_tensors="pt")
            input_ids = input_ids[:, :in_len]
            true_str = tokenizer.batch_decode(input_ids)[0]
            input_list = [true_str] * batch_size
            input_ids = tokenizer(input_list, return_tensors="pt").input_ids.to('xpu')
            actual_in_len = input_ids.shape[1]
            result[in_out] = []
            thread = threading.Thread(target=run_model_in_thread, args=(model, in_out, tokenizer, result, warm_up, num_beams, input_ids, out_len, actual_in_len, num_trials, load_time))
            thread.start()
            thread.join()

            if result[in_out]:
                first_token_latency = round(np.mean(result[in_out], axis=0)[0]*1000.0, 2)
                rest_token_latency = round(np.mean(result[in_out], axis=0)[1]*1000.0, 2)
                encoder_time = round(np.mean(result[in_out], axis=0)[2]*1000.0, 2)
                input_output_tokens = in_out
                actual_input_output_tokens = f'{int(np.mean(result[in_out], axis=0)[3])}' + f'-{int(np.mean(result[in_out], axis=0)[4])}'
                load_time = round(result[in_out][-1][5], 2)
                peak_mem = result[in_out][-1][6]
                with open(csv_name, mode='a', newline='') as file:
                    csv_writer = csv.writer(file)
                    file.seek(0, os.SEEK_END)
                    if file.tell() == 0:
                        csv_writer.writerow(["","model","1st token avg latency (ms)","2+ avg latency (ms/token)","encoder time (ms)","input/output tokens", "batch_size", "actual input/output tokens","num_beams","low_bit","cpu_embedding","model loading time (s)","peak mem (GB)"])
                    csv_writer.writerow(['', repo_id, first_token_latency, rest_token_latency, encoder_time, input_output_tokens, batch_size, actual_input_output_tokens, num_beams, low_bit, '', load_time, peak_mem])

    model.to('cpu')
    torch.xpu.synchronize()
    torch.xpu.empty_cache()
    del model
    gc.collect()
    return result

def run_optimize_model_gpu(repo_id,
                           local_model_hub,
                           in_out_pairs,
                           warm_up,
                           num_trials,
                           num_beams,
                           low_bit,
                           batch_size):
    from transformers import AutoModel, AutoModelForCausalLM, AutoTokenizer, GPTJForCausalLM, LlamaTokenizer
    from bigdl.llm import optimize_model
    import intel_extension_for_pytorch as ipex
    model_path = get_model_path(repo_id, local_model_hub)
    # Load model in 4 bit,
    # which convert the relevant layers in the model into INT4 format
    st = time.perf_counter()
    if repo_id in CHATGLM_IDS:
        model = AutoModel.from_pretrained(model_path, torch_dtype='auto', low_cpu_mem_usage=True,
                                          trust_remote_code=True, use_cache=True).eval()
        model = optimize_model(model, low_bit=low_bit)
        tokenizer = AutoTokenizer.from_pretrained(model_path, trust_remote_code=True)
        model = model.to('xpu')
    elif repo_id in LLAMA_IDS:
        model = AutoModelForCausalLM.from_pretrained(model_path, trust_remote_code=True,
                                                     use_cache=True, low_cpu_mem_usage=True).eval()
        model = optimize_model(model, low_bit=low_bit)
        tokenizer = LlamaTokenizer.from_pretrained(model_path, trust_remote_code=True)
        model = model.to('xpu')
    else:
        model = AutoModelForCausalLM.from_pretrained(model_path, torch_dtype='auto', low_cpu_mem_usage=True,
                                                     trust_remote_code=True, use_cache=True).eval()
        model = optimize_model(model, low_bit=low_bit)
        tokenizer = AutoTokenizer.from_pretrained(model_path, trust_remote_code=True)
        model = model.to('xpu')
        if isinstance(model, GPTJForCausalLM):
            # For gpt-j model family, this optimization can provide a better performance.
            model = ipex.optimize(model.eval(), inplace=True)
    end = time.perf_counter()
    load_time = end - st
    print(">> loading of model costs {}s".format(load_time))

    model = BenchmarkWrapper(model)

    result = {}
    with torch.inference_mode():
        for in_out in in_out_pairs:
            in_out_len = in_out.split("-")
            in_len = int(in_out_len[0])
            out_len = int(in_out_len[1])
            # As different tokenizer has different encodings,
            # in_len.txt maybe shorter than we need,
            # use much longer context to make sure input length
            test_length = min(in_len*2, 8192)
            while test_length not in [32, 256, 1024, 2048, 8192]:
                test_length = test_length * 2
            input_str = open(f"prompt/{test_length}.txt", 'r').read()
            # As different tokenizer has different encodings,
            # slice the input_ids to ensure the prompt length is required length.
            input_ids = tokenizer.encode(input_str, return_tensors="pt")
            input_ids = input_ids[:, :in_len]
            true_str = tokenizer.batch_decode(input_ids)[0]
            input_list = [true_str] * batch_size
            input_ids = tokenizer(input_list, return_tensors="pt").input_ids.to('xpu')
            actual_in_len = input_ids.shape[1]
            result[in_out] = []
            for i in range(num_trials + warm_up):
                st = time.perf_counter()
                output_ids = model.generate(input_ids, do_sample=False, max_new_tokens=out_len,
                                            num_beams=num_beams)
                torch.xpu.synchronize()
                end = time.perf_counter()
                output_ids = output_ids.cpu()
                print("model generate cost: " + str(end - st))
                output = tokenizer.batch_decode(output_ids)
                actual_out_len = output_ids.shape[1] - actual_in_len
                print(output[0])
                if i >= warm_up:
                    result[in_out].append([model.first_cost, model.rest_cost_mean, model.encoder_time,
                                           actual_in_len, actual_out_len, load_time])
    del model
    torch.xpu.empty_cache()
    return result


def run_ipex_fp16_gpu(repo_id,
                      local_model_hub,
                      in_out_pairs,
                      warm_up,
                      num_trials,
                      num_beams,
                      batch_size):
    from transformers import AutoModel, AutoModelForCausalLM
    from transformers import AutoTokenizer, GPTJForCausalLM, LlamaTokenizer
    import intel_extension_for_pytorch as ipex
    model_path = get_model_path(repo_id, local_model_hub)
    st = time.perf_counter()
    if repo_id in CHATGLM_IDS:
        model = AutoModel.from_pretrained(model_path, trust_remote_code=True, use_cache=True)
        tokenizer = AutoTokenizer.from_pretrained(model_path, trust_remote_code=True)
        model = model.half().to('xpu')
    elif repo_id in LLAMA_IDS:
        model = AutoModelForCausalLM.from_pretrained(model_path, trust_remote_code=True,
                                                     use_cache=True)
        tokenizer = LlamaTokenizer.from_pretrained(model_path, trust_remote_code=True)
        model = model.half().to('xpu')
    else:
        model = AutoModelForCausalLM.from_pretrained(model_path, trust_remote_code=True, use_cache=True)
        tokenizer = AutoTokenizer.from_pretrained(model_path, trust_remote_code=True)
        model = model.half().to('xpu')
        if isinstance(model, GPTJForCausalLM):
            # For gpt-j model family, this optimization can provide a better performance.
            model = ipex.optimize(model.eval(), inplace=True)
    end = time.perf_counter()
    load_time = end - st
    print(">> loading of model costs {}s".format(load_time))

    model = BenchmarkWrapper(model)

    result = {}
    with torch.inference_mode():
        for in_out in in_out_pairs:
            in_out_len = in_out.split("-")
            in_len = int(in_out_len[0])
            out_len = int(in_out_len[1])
            # As different tokenizer has different encodings,
            # in_len.txt maybe shorter than we need,
            # use much longer context to make sure input length
            test_length = min(in_len*2, 8192)
            while test_length not in [32, 256, 1024, 2048, 8192]:
                test_length = test_length * 2
            input_str = open(f"prompt/{test_length}.txt", 'r').read()
            # As different tokenizer has different encodings,
            # slice the input_ids to ensure the prompt length is required length.
            input_ids = tokenizer.encode(input_str, return_tensors="pt")
            input_ids = input_ids[:, :in_len]
            true_str = tokenizer.batch_decode(input_ids)[0]
            input_list = [true_str] * batch_size
            input_ids = tokenizer(input_list, return_tensors="pt").input_ids.to('xpu')
            actual_in_len = input_ids.shape[1]
            result[in_out] = []
            for i in range(num_trials + warm_up):
                st = time.perf_counter()
                output_ids = model.generate(input_ids, do_sample=False, max_new_tokens=out_len,
                                            num_beams=num_beams)
                torch.xpu.synchronize()
                end = time.perf_counter()
                output_ids = output_ids.cpu()
                print("model generate cost: " + str(end - st))
                output = tokenizer.batch_decode(output_ids)
                actual_out_len = output_ids.shape[1] - actual_in_len
                print(output[0])
                if i >= warm_up:
                    result[in_out].append([model.first_cost, model.rest_cost_mean, model.encoder_time,
                                           actual_in_len, actual_out_len, load_time])
    del model
    torch.xpu.empty_cache()
    return result


def run_bigdl_fp16_gpu(repo_id,
                       local_model_hub,
                       in_out_pairs,
                       warm_up,
                       num_trials,
                       num_beams,
                       batch_size):
    from bigdl.llm.transformers import AutoModel, AutoModelForCausalLM
    from transformers import AutoTokenizer, GPTJForCausalLM, LlamaTokenizer
    import intel_extension_for_pytorch as ipex
    model_path = get_model_path(repo_id, local_model_hub)
    st = time.perf_counter()
    if repo_id in CHATGLM_IDS:
        model = AutoModel.from_pretrained(model_path, trust_remote_code=True, use_cache=True,
                                          load_in_low_bit="fp16", torch_dtype=torch.float16)
        tokenizer = AutoTokenizer.from_pretrained(model_path, trust_remote_code=True)
        model = model.to('xpu')
    elif repo_id in LLAMA_IDS:
        model = AutoModelForCausalLM.from_pretrained(model_path, trust_remote_code=True,
                                                     use_cache=True,
                                                     load_in_low_bit="fp16",
                                                     torch_dtype=torch.float16)
        tokenizer = LlamaTokenizer.from_pretrained(model_path, trust_remote_code=True)
        model = model.to('xpu')
    else:
        model = AutoModelForCausalLM.from_pretrained(model_path, trust_remote_code=True,
                                                     use_cache=True,
                                                     load_in_low_bit="fp16",
                                                     torch_dtype=torch.float16)
        tokenizer = AutoTokenizer.from_pretrained(model_path, trust_remote_code=True)
        model = model.to('xpu')
    end = time.perf_counter()
    load_time = end - st
    print(">> loading of model costs {}s".format(load_time))

    model = BenchmarkWrapper(model)

    result = {}
    with torch.inference_mode():
        for in_out in in_out_pairs:
            in_out_len = in_out.split("-")
            in_len = int(in_out_len[0])
            out_len = int(in_out_len[1])
            # As different tokenizer has different encodings,
            # in_len.txt maybe shorter than we need,
            # use much longer context to make sure input length
            test_length = min(in_len*2, 8192)
            while test_length not in [32, 256, 1024, 2048, 8192]:
                test_length = test_length * 2
            input_str = open(f"prompt/{test_length}.txt", 'r').read()
            # As different tokenizer has different encodings,
            # slice the input_ids to ensure the prompt length is required length.
            input_ids = tokenizer.encode(input_str, return_tensors="pt")
            input_ids = input_ids[:, :in_len]
            true_str = tokenizer.batch_decode(input_ids)[0]
            input_list = [true_str] * batch_size
            input_ids = tokenizer(input_list, return_tensors="pt").input_ids.to('xpu')
            actual_in_len = input_ids.shape[1]
            result[in_out] = []
            for i in range(num_trials + warm_up):
                st = time.perf_counter()
                output_ids = model.generate(input_ids, do_sample=False, max_new_tokens=out_len,
                                            num_beams=num_beams)
                torch.xpu.synchronize()
                end = time.perf_counter()
                output_ids = output_ids.cpu()
                print("model generate cost: " + str(end - st))
                output = tokenizer.batch_decode(output_ids)
                actual_out_len = output_ids.shape[1] - actual_in_len
                print(output[0])
                if i >= warm_up:
                    result[in_out].append([model.first_cost, model.rest_cost_mean, model.encoder_time,
                                           actual_in_len, actual_out_len, load_time])
    del model
    torch.xpu.empty_cache()
    return result

def run_deepspeed_transformer_int4_cpu(repo_id,
                         local_model_hub,
                         in_out_pairs,
                         warm_up,
                         num_trials,
                         num_beams,
                         low_bit,
                         batch_size):
    from transformers import AutoModelForCausalLM, LlamaTokenizer, AutoTokenizer
    import deepspeed
    from bigdl.llm import optimize_model
    import argparse
    # parser is for deepspeed subprocesses' inline parameter
    parser = argparse.ArgumentParser(description='Predict Tokens using `generate()` API for Llama2 model')
    parser.add_argument('--local_rank', type=str, default=0, help='this is automatically set when using deepspeed launcher')
    args = parser.parse_args()
    local_rank = int(os.getenv("RANK", "1"))
    if local_rank == -1:
        local_rank = args.local_rank
    world_size = int(os.getenv("WORLD_SIZE", "1"))
    model_path = get_model_path(repo_id, local_model_hub)

    st = time.perf_counter()
    # Note: only tested cpu Llama2-7b
    # Native Huggingface transformers loading to enable deepspeed init
    if repo_id in CHATGLM_IDS:
        model = AutoModel.from_pretrained(model_path, trust_remote_code=True, use_cache=True)
        tokenizer = AutoTokenizer.from_pretrained(model_path, trust_remote_code=True)
    elif repo_id in LLAMA_IDS:
        model = AutoModelForCausalLM.from_pretrained(model_path, trust_remote_code=True,
                                                     use_cache=True)
        tokenizer = LlamaTokenizer.from_pretrained(model_path, trust_remote_code=True)
    else:
        model = AutoModelForCausalLM.from_pretrained(model_path, trust_remote_code=True, use_cache=True)
        tokenizer = AutoTokenizer.from_pretrained(model_path, trust_remote_code=True)

    # Parallelize model on deepspeed
    model = deepspeed.init_inference(model, mp_size=world_size,
                                     dtype=torch.float16,
                                     replace_method="auto")

    # Apply BigDL-LLM INT4 optimization to enable BenchmarkWrapper
    # Note: only tested sym_int4
    model = optimize_model(model.module.to(f'cpu'), low_bit=low_bit)
    model = model.to(f'cpu:{local_rank}')

    end = time.perf_counter()
    load_time = end - st
    print(">> loading of model costs {}s".format(load_time))

    model = BenchmarkWrapper(model)

    result = {}
    with torch.inference_mode():
        for in_out in in_out_pairs:
            in_out_len = in_out.split("-")
            in_len = int(in_out_len[0])
            out_len = int(in_out_len[1])
            # As different tokenizer has different encodings,
            # in_len.txt maybe shorter than we need,
            # use much longer context to make sure input length
            test_length = min(in_len*2, 8192)
            while test_length not in [32, 256, 1024, 2048, 8192]:
                test_length = test_length * 2
            input_str = open(f"prompt/{test_length}.txt", 'r').read()
            # As different tokenizer has different encodings,
            # slice the input_ids to ensure the prompt length is required length.
            input_ids = tokenizer.encode(input_str, return_tensors="pt")
            input_ids = input_ids[:, :in_len]
            true_str = tokenizer.batch_decode(input_ids)[0]
            input_list = [true_str] * batch_size
            input_ids = tokenizer(input_list, return_tensors="pt").input_ids
            actual_in_len = input_ids.shape[1]
            result[in_out] = []
            for i in range(num_trials + warm_up):
                st = time.perf_counter()
                output_ids = model.generate(input_ids, do_sample=False, max_new_tokens=out_len,
                                                num_beams=num_beams)
                end = time.perf_counter()
                if local_rank == 0:
                    print("model generate cost: " + str(end - st))
                output = tokenizer.batch_decode(output_ids)
                if local_rank == 0:
                    print(output[0])
                actual_out_len = output_ids.shape[1] - actual_in_len
                if i >= warm_up :
                    result[in_out].append([model.first_cost, model.rest_cost_mean, model.encoder_time,
                                           actual_in_len, actual_out_len, load_time])
    return result


def run_transformer_int4_gpu_win(repo_id,
                                 local_model_hub,
                                 in_out_pairs,
                                 warm_up,
                                 num_trials,
                                 num_beams,
                                 low_bit,
                                 cpu_embedding,
                                 batch_size,
                                 streaming):
    from bigdl.llm.transformers import AutoModel, AutoModelForCausalLM
    from transformers import AutoTokenizer, GPTJForCausalLM, LlamaTokenizer, TextStreamer
    import intel_extension_for_pytorch as ipex
    model_path = get_model_path(repo_id, local_model_hub)
    # Load model in 4 bit,
    # which convert the relevant layers in the model into INT4 format
    st = time.perf_counter()
    if repo_id in CHATGLM_IDS:
        model = AutoModel.from_pretrained(model_path, load_in_low_bit=low_bit, optimize_model=True,
                                          trust_remote_code=True, use_cache=True, cpu_embedding=cpu_embedding).eval()
        tokenizer = AutoTokenizer.from_pretrained(model_path, trust_remote_code=True)
        model = model.to('xpu')
    elif repo_id in LLAMA_IDS:
        model = AutoModelForCausalLM.from_pretrained(model_path, load_in_low_bit=low_bit, optimize_model=True,
                                                     trust_remote_code=True, use_cache=True, cpu_embedding=cpu_embedding).eval()
        tokenizer = LlamaTokenizer.from_pretrained(model_path, trust_remote_code=True)
        model = model.to('xpu')
    elif repo_id in LLAVA_IDS:
        llava_repo_dir = os.environ.get('LLAVA_REPO_DIR')
        sys.path.append(rf"{llava_repo_dir}")
        from llava.model.language_model.llava_llama import LlavaLlamaForCausalLM
        model = AutoModelForCausalLM.from_pretrained(model_path, load_in_low_bit=low_bit, optimize_model=True,
                                          trust_remote_code=True, use_cache=True, cpu_embedding=cpu_embedding).eval()
        tokenizer = AutoTokenizer.from_pretrained(model_path, trust_remote_code=True)
        model = model.to('xpu')
    else:
        model = AutoModelForCausalLM.from_pretrained(model_path, optimize_model=True, load_in_low_bit=low_bit,
                                                     trust_remote_code=True, use_cache=True, cpu_embedding=cpu_embedding).eval()
        tokenizer = AutoTokenizer.from_pretrained(model_path, trust_remote_code=True)
        model = model.to('xpu')
        if isinstance(model, GPTJForCausalLM):
            # For gpt-j model family, this optimization can provide a better performance.
            model = ipex.optimize(model.eval(), inplace=True)
    end = time.perf_counter()
    load_time = end - st
    print(">> loading of model costs {}s and {}GB".format(load_time, torch.xpu.memory.memory_reserved()/(1024**3)))

    model = BenchmarkWrapper(model)
    streamer = TextStreamer(tokenizer, skip_prompt=True)

    result = {}
    with torch.inference_mode():
        for in_out in in_out_pairs:
            try:
                in_out_len = in_out.split("-")
                in_len = int(in_out_len[0])
                out_len = int(in_out_len[1])
                # As different tokenizer has different encodings,
                # in_len.txt maybe shorter than we need,
                # use much longer context to make sure input length
                test_length = min(in_len*2, 8192)
                while test_length not in [32, 256, 1024, 2048, 8192]:
                    test_length = test_length * 2
                input_str = open(f"prompt/{test_length}.txt", 'r').read()
                # As different tokenizer has different encodings,
                # slice the input_ids to ensure the prompt length is required length.
                input_ids = tokenizer.encode(input_str, return_tensors="pt")
                input_ids = input_ids[:, :in_len]
                true_str = tokenizer.batch_decode(input_ids)[0]
                input_list = [true_str] * batch_size
                input_ids = tokenizer(input_list, return_tensors="pt").input_ids.to('xpu')
                actual_in_len = input_ids.shape[1]
                result[in_out] = []
                for i in range(num_trials + warm_up):
                    st = time.perf_counter()
                    if streaming:
                        output_ids = model.generate(input_ids, do_sample=False, max_new_tokens=out_len,
                                                    num_beams=num_beams, streamer=streamer)
                    else:
                        output_ids = model.generate(input_ids, do_sample=False, max_new_tokens=out_len,
                                                    num_beams=num_beams)
                    torch.xpu.synchronize()
                    end = time.perf_counter()
                    output_ids = output_ids.cpu()
                    print("model generate cost: " + str(end - st))
                    output = tokenizer.batch_decode(output_ids)
                    if not streaming:
                        print(output[0])
                    actual_out_len = output_ids.shape[1] - actual_in_len
                    if i >= warm_up:
                        result[in_out].append([model.first_cost, model.rest_cost_mean, model.encoder_time,
                                               actual_in_len, actual_out_len, load_time, model.peak_memory])
                    # torch.xpu.empty_cache() # this may make first token slower
            except RuntimeError:
                traceback.print_exc()
                pass
            torch.xpu.synchronize()
            torch.xpu.empty_cache()
    model.to('cpu')
    torch.xpu.synchronize()
    torch.xpu.empty_cache()
    del model
    gc.collect()
    return result


def run_transformer_int4_loadlowbit_gpu_win(repo_id,
                                            local_model_hub,
                                            in_out_pairs,
                                            warm_up,
                                            num_trials,
                                            num_beams,
                                            low_bit,
                                            cpu_embedding,
                                            batch_size,
                                            streaming):
    from bigdl.llm.transformers import AutoModel, AutoModelForCausalLM
    from transformers import AutoTokenizer, GPTJForCausalLM, LlamaTokenizer, TextStreamer
    import intel_extension_for_pytorch as ipex
    model_path = get_model_path(repo_id, local_model_hub)
    # Load BigDL-LLM optimized low bit model
    st = time.perf_counter()
    if repo_id in CHATGLM_IDS:
        model = AutoModel.load_low_bit(model_path+'-'+low_bit, optimize_model=True, trust_remote_code=True,
                                       use_cache=True, cpu_embedding=cpu_embedding).eval()
        tokenizer = AutoTokenizer.from_pretrained(model_path+'-'+low_bit, trust_remote_code=True)
        model = model.to('xpu')
    elif repo_id in LLAMA_IDS:
        model = AutoModelForCausalLM.load_low_bit(model_path+'-'+low_bit, optimize_model=True, trust_remote_code=True,
                                                  use_cache=True, cpu_embedding=cpu_embedding).eval()
        tokenizer = LlamaTokenizer.from_pretrained(model_path+'-'+low_bit, trust_remote_code=True)
        model = model.to('xpu')
    elif repo_id in LLAVA_IDS:
        llava_repo_dir = os.environ.get('LLAVA_REPO_DIR')
        sys.path.append(rf"{llava_repo_dir}")
        from llava.model.language_model.llava_llama import LlavaLlamaForCausalLM
        model = AutoModelForCausalLM.load_low_bit(model_path+'-'+low_bit, optimize_model=True, trust_remote_code=True,
                                                  use_cache=True, cpu_embedding=cpu_embedding).eval()
        tokenizer = AutoTokenizer.from_pretrained(model_path+'-'+low_bit, trust_remote_code=True)
        model = model.to('xpu')
    else:
        model = AutoModelForCausalLM.load_low_bit(model_path+'-'+low_bit, optimize_model=True, trust_remote_code=True,
                                                  use_cache=True, cpu_embedding=cpu_embedding).eval()
        tokenizer = AutoTokenizer.from_pretrained(model_path+'-'+low_bit, trust_remote_code=True)
        model = model.to('xpu')
        if isinstance(model, GPTJForCausalLM):
            # For gpt-j model family, this optimization can provide a better performance.
            model = ipex.optimize(model.eval(), inplace=True)
    end = time.perf_counter()
    load_time = end - st
    print(">> loading of model costs {}s and {}GB".format(load_time, torch.xpu.memory.memory_reserved()/(1024**3)))

    model = BenchmarkWrapper(model)
    streamer = TextStreamer(tokenizer, skip_prompt=True)

    result = {}
    with torch.inference_mode():
        for in_out in in_out_pairs:
            try:
                in_out_len = in_out.split("-")
                in_len = int(in_out_len[0])
                out_len = int(in_out_len[1])
                # As different tokenizer has different encodings,
                # in_len.txt maybe shorter than we need,
                # use much longer context to make sure input length
                test_length = min(in_len*2, 8192)
                while test_length not in [32, 256, 1024, 2048, 8192]:
                    test_length = test_length * 2
                input_str = open(f"prompt/{test_length}.txt", 'r').read()
                # As different tokenizer has different encodings,
                # slice the input_ids to ensure the prompt length is required length.
                input_ids = tokenizer.encode(input_str, return_tensors="pt")
                input_ids = input_ids[:, :in_len]
                true_str = tokenizer.batch_decode(input_ids)[0]
                input_list = [true_str] * batch_size
                input_ids = tokenizer(input_list, return_tensors="pt").input_ids.to('xpu')
                actual_in_len = input_ids.shape[1]
                result[in_out] = []
                for i in range(num_trials + warm_up):
                    st = time.perf_counter()
                    if streaming:
                        output_ids = model.generate(input_ids, do_sample=False, max_new_tokens=out_len,
                                                    num_beams=num_beams, streamer=streamer)
                    else:
                        output_ids = model.generate(input_ids, do_sample=False, max_new_tokens=out_len,
                                                    num_beams=num_beams)
                    torch.xpu.synchronize()
                    end = time.perf_counter()
                    output_ids = output_ids.cpu()
                    print("model generate cost: " + str(end - st))
                    output = tokenizer.batch_decode(output_ids)
                    if not streaming:
                        print(output[0])
                    actual_out_len = output_ids.shape[1] - actual_in_len
                    if i >= warm_up:
                        result[in_out].append([model.first_cost, model.rest_cost_mean, model.encoder_time,
                                               actual_in_len, actual_out_len, load_time, model.peak_memory])
                    # torch.xpu.empty_cache() # this may make first token slower
            except RuntimeError:
                traceback.print_exc()
                pass
            torch.xpu.synchronize()
            torch.xpu.empty_cache()
    model.to('cpu')
    torch.xpu.synchronize()
    torch.xpu.empty_cache()
    del model
    gc.collect()
    return result


def run_transformer_autocast_bf16( repo_id,
                    local_model_hub,
                    in_out_pairs,
                    warm_up,
                    num_trials,
                    num_beams,
                    batch_size):
    from bigdl.llm.transformers import AutoModel, AutoModelForCausalLM
    from transformers import AutoTokenizer, LlamaTokenizer

    model_path = get_model_path(repo_id, local_model_hub)
    # Load model in bf16,
    # which convert the relevant layers in the model into BF16 format
    st = time.perf_counter()
    if repo_id in CHATGLM_IDS:
        model = AutoModel.from_pretrained(model_path, load_in_low_bit='bf16', trust_remote_code=True, torch_dtype=torch.bfloat16,
                                          use_cache=True).eval()
        tokenizer = AutoTokenizer.from_pretrained(model_path, trust_remote_code=True)
    elif repo_id in LLAMA_IDS:
        model = AutoModelForCausalLM.from_pretrained(model_path, load_in_low_bit='bf16', trust_remote_code=True, torch_dtype=torch.bfloat16,
                                                     use_cache=True).eval()
        tokenizer = LlamaTokenizer.from_pretrained(model_path, trust_remote_code=True)
    else:
        model = AutoModelForCausalLM.from_pretrained(model_path, load_in_low_bit='bf16', trust_remote_code=True, torch_dtype=torch.bfloat16,
                                                     use_cache=True).eval()
        tokenizer = AutoTokenizer.from_pretrained(model_path, trust_remote_code=True)
    end = time.perf_counter()
    load_time = end - st
    print(">> loading of model costs {}s".format(load_time))

    model = BenchmarkWrapper(model)

    result = {}
    with torch.inference_mode(), torch.autocast("cpu"):
        for in_out in in_out_pairs:
            in_out_len = in_out.split("-")
            in_len = int(in_out_len[0])
            out_len = int(in_out_len[1])
            # As different tokenizer has different encodings,
            # in_len.txt maybe shorter than we need,
            # use much longer context to make sure input length
            test_length = min(in_len*2, 8192)
            while test_length not in [32, 256, 1024, 2048, 8192]:
                test_length = test_length * 2
            input_str = open(f"prompt/{test_length}.txt", 'r').read()
            # As different tokenizer has different encodings,
            # slice the input_ids to ensure the prompt length is required length.
            input_ids = tokenizer.encode(input_str, return_tensors="pt")
            input_ids = input_ids[:, :in_len]
            true_str = tokenizer.batch_decode(input_ids)[0]
            input_list = [true_str] * batch_size
            input_ids = tokenizer(input_list, return_tensors="pt").input_ids
            actual_in_len = input_ids.shape[1]
            result[in_out] = []
            for i in range(num_trials + warm_up):
                st = time.perf_counter()
                output_ids = model.generate(input_ids, do_sample=False, max_new_tokens=out_len,
                                            num_beams=num_beams)
                end = time.perf_counter()
                print("model generate cost: " + str(end - st))
                output = tokenizer.batch_decode(output_ids)
                print(output[0])
                actual_out_len = output_ids.shape[1] - actual_in_len
                if i >= warm_up:
                    result[in_out].append([model.first_cost, model.rest_cost_mean, model.encoder_time,
                                          actual_in_len, actual_out_len, load_time])
    return result

<<<<<<< HEAD

def run_bigdl_ipex_bf16(repo_id,
                    local_model_hub,
                    in_out_pairs,
                    warm_up,
                    num_trials,
                    num_beams,
                    batch_size):
    from bigdl.llm.transformers import AutoModel, AutoModelForCausalLM
    from transformers import AutoTokenizer, LlamaTokenizer

    os.environ["BIGDL_OPT_IPEX"] = "true"

    model_path = get_model_path(repo_id, local_model_hub)
    # Load model in bf16,
    # which convert the relevant layers in the model into BF16 format
    st = time.perf_counter()
    if repo_id in CHATGLM_IDS:
        model = AutoModel.from_pretrained(model_path, load_in_low_bit='bf16', trust_remote_code=True, torch_dtype=torch.bfloat16,
                                          use_cache=True, torchscript=True)
        tokenizer = AutoTokenizer.from_pretrained(model_path, trust_remote_code=True)
    elif repo_id in LLAMA_IDS:
        model = AutoModelForCausalLM.from_pretrained(model_path, load_in_low_bit='bf16', trust_remote_code=True, torch_dtype=torch.bfloat16,
                                                     use_cache=True, torchscript=True)
        tokenizer = LlamaTokenizer.from_pretrained(model_path, trust_remote_code=True)
    else:
        model = AutoModelForCausalLM.from_pretrained(model_path, load_in_low_bit='bf16', trust_remote_code=True, torch_dtype=torch.bfloat16,
                                                     use_cache=True, torchscript=True)
        tokenizer = AutoTokenizer.from_pretrained(model_path, trust_remote_code=True)
    if not hasattr(model.config, "token_latency"):
        model.config.token_latency = True
=======
def run_deepspeed_optimize_model_gpu(repo_id,
                                     local_model_hub,
                                     in_out_pairs,
                                     warm_up,
                                     num_trials,
                                     num_beams,
                                     low_bit,
                                     batch_size):
    def get_int_from_env(env_keys, default):
        for e in env_keys:
            val = int(os.environ.get(e, -1))
            if val >= 0:
                return val
        return int(default)
    local_rank = get_int_from_env(["LOCAL_RANK","PMI_RANK"], "0")
    world_size = get_int_from_env(["WORLD_SIZE","PMI_SIZE"], "1")
    os.environ["RANK"] = str(local_rank)
    os.environ["WORLD_SIZE"] = str(world_size)
    os.environ["MASTER_PORT"] = os.environ.get("MASTER_PORT", "29500")

    from transformers import AutoModel, AutoModelForCausalLM, AutoTokenizer, GPTJForCausalLM, LlamaTokenizer
    from bigdl.llm import optimize_model
    import intel_extension_for_pytorch as ipex
    import deepspeed
    from deepspeed.accelerator.cpu_accelerator import CPU_Accelerator
    from deepspeed.accelerator import set_accelerator, get_accelerator
    from intel_extension_for_deepspeed import XPU_Accelerator

    model_path = get_model_path(repo_id, local_model_hub)
    print('model_path:', model_path)
    # First use CPU as accelerator
    # Convert to deepspeed model and apply bigdl-llm optimization on CPU to decrease GPU memory usage
    current_accel = CPU_Accelerator()
    set_accelerator(current_accel)
    st = time.perf_counter()
    if repo_id in CHATGLM_IDS:
        model = AutoModel.from_pretrained(model_path, device_map={"": "cpu"}, low_cpu_mem_usage=True,
                                          torch_dtype=torch.float16, trust_remote_code=True, use_cache=True).eval()
        tokenizer = AutoTokenizer.from_pretrained(model_path, trust_remote_code=True)
    elif repo_id in LLAMA_IDS:
        model = AutoModelForCausalLM.from_pretrained(model_path, device_map={"": "cpu"}, low_cpu_mem_usage=True,
                                                     torch_dtype=torch.float16, trust_remote_code=True, use_cache=True).eval()
        tokenizer = LlamaTokenizer.from_pretrained(model_path, trust_remote_code=True)
    else:
        model = AutoModelForCausalLM.from_pretrained(model_path, device_map={"": "cpu"}, low_cpu_mem_usage=True,
                                                     torch_dtype=torch.float16, trust_remote_code=True, use_cache=True).eval()
        tokenizer = AutoTokenizer.from_pretrained(model_path, trust_remote_code=True)
    model = deepspeed.init_inference(model, mp_size=world_size,
                                     dtype=torch.float16, replace_method="auto",)
>>>>>>> fa6213d7
    end = time.perf_counter()
    load_time = end - st
    print(">> loading of model costs {}s".format(load_time))

<<<<<<< HEAD
    result = {}
    with torch.inference_mode(), torch.autocast("cpu"):
        for in_out in in_out_pairs:
            in_out_len = in_out.split("-")
            in_len = int(in_out_len[0])
            out_len = int(in_out_len[1])
            # As different tokenizer has different encodings,
            # in_len.txt maybe shorter than we need,
            # use much longer context to make sure input length
            test_length = min(in_len*2, 8192)
            while test_length not in [32, 256, 1024, 2048, 8192]:
                test_length = test_length * 2
            input_str = open(f"prompt/{test_length}.txt", 'r').read()
            # As different tokenizer has different encodings,
            # slice the input_ids to ensure the prompt length is required length.
            input_ids = tokenizer.encode(input_str, return_tensors="pt")
            input_ids = input_ids[:, :in_len]
            true_str = tokenizer.batch_decode(input_ids)[0]
            input_list = [true_str] * batch_size
            input_ids = tokenizer(input_list, return_tensors="pt").input_ids
            actual_in_len = input_ids.shape[1]
            result[in_out] = []
            for i in range(num_trials + warm_up):
                st = time.perf_counter()
                output_ids, total_list = model.generate(input_ids, do_sample=False, max_new_tokens=out_len,
                                            num_beams=num_beams)
                end = time.perf_counter()
                print("model generate cost: " + str(end - st))
                output = tokenizer.batch_decode(output_ids)
                print(output[0])
                actual_out_len = output_ids.shape[1] - actual_in_len
                if i >= warm_up:
                    result[in_out].append([total_list[0], np.mean(total_list[1:]), 0,
                                          actual_in_len, actual_out_len, load_time])
    return result


def run_bigdl_ipex_int4(repo_id,
                    local_model_hub,
                    in_out_pairs,
                    warm_up,
                    num_trials,
                    num_beams,
                    batch_size):
    from bigdl.llm.transformers import AutoModel, AutoModelForCausalLM
    from transformers import AutoTokenizer, LlamaTokenizer

    os.environ["BIGDL_OPT_IPEX"] = "true"

    model_path = get_model_path(repo_id, local_model_hub)

    st = time.perf_counter()
    if repo_id in CHATGLM_IDS:
        model = AutoModel.from_pretrained(model_path, load_in_low_bit='sym_int4', trust_remote_code=True, torch_dtype='auto',
                                          use_cache=True, torchscript=True)
        tokenizer = AutoTokenizer.from_pretrained(model_path, trust_remote_code=True)
    elif repo_id in LLAMA_IDS:
        model = AutoModelForCausalLM.from_pretrained(model_path, load_in_low_bit='sym_int4', trust_remote_code=True, torch_dtype='auto',
                                                     use_cache=True, torchscript=True)
        tokenizer = LlamaTokenizer.from_pretrained(model_path, trust_remote_code=True)
    else:
        model = AutoModelForCausalLM.from_pretrained(model_path, load_in_low_bit='sym_int4', trust_remote_code=True, torch_dtype='auto',
                                                     use_cache=True, torchscript=True)
        tokenizer = AutoTokenizer.from_pretrained(model_path, trust_remote_code=True)
    if not hasattr(model.config, "token_latency"):
        model.config.token_latency = True
    end = time.perf_counter()
    load_time = end - st
    print(">> loading of model costs {}s".format(load_time))

    result = {}
    with torch.inference_mode(), torch.autocast("cpu"):
=======
    # Use bigdl-llm `optimize_model` to convert the model into optimized low bit format
    # Convert the rest of the model into float16 to reduce allreduce traffic
    model = optimize_model(model.module.to(f'cpu'), low_bit=low_bit).to(torch.float16)
    # Next, use XPU as accelerator to speed up inference
    current_accel = XPU_Accelerator()
    set_accelerator(current_accel)
    # Move model back to xpu
    model = model.to(f'xpu:{local_rank}')

    # Modify backend related settings 
    if world_size > 1:
        get_accelerator().set_device(local_rank)
    dist_backend = get_accelerator().communication_backend_name()
    import deepspeed.comm.comm
    deepspeed.comm.comm.cdb = None
    from deepspeed.comm.comm import init_distributed
    init_distributed()

    model = BenchmarkWrapper(model)

    result = {}
    with torch.inference_mode():
>>>>>>> fa6213d7
        for in_out in in_out_pairs:
            in_out_len = in_out.split("-")
            in_len = int(in_out_len[0])
            out_len = int(in_out_len[1])
            # As different tokenizer has different encodings,
            # in_len.txt maybe shorter than we need,
            # use much longer context to make sure input length
            test_length = min(in_len*2, 8192)
            while test_length not in [32, 256, 1024, 2048, 8192]:
                test_length = test_length * 2
            input_str = open(f"prompt/{test_length}.txt", 'r').read()
            # As different tokenizer has different encodings,
            # slice the input_ids to ensure the prompt length is required length.
            input_ids = tokenizer.encode(input_str, return_tensors="pt")
            input_ids = input_ids[:, :in_len]
            true_str = tokenizer.batch_decode(input_ids)[0]
            input_list = [true_str] * batch_size
<<<<<<< HEAD
            input_ids = tokenizer(input_list, return_tensors="pt").input_ids
=======
            input_ids = tokenizer(input_list, return_tensors="pt").input_ids.to(f'xpu:{local_rank}')
>>>>>>> fa6213d7
            actual_in_len = input_ids.shape[1]
            result[in_out] = []
            for i in range(num_trials + warm_up):
                st = time.perf_counter()
<<<<<<< HEAD
                output_ids, total_list = model.generate(input_ids, do_sample=False, max_new_tokens=out_len,
                                            num_beams=num_beams)
                end = time.perf_counter()
                print("model generate cost: " + str(end - st))
                output = tokenizer.batch_decode(output_ids)
                print(output[0])
                actual_out_len = output_ids.shape[1] - actual_in_len
                if i >= warm_up:
                    result[in_out].append([total_list[0], np.mean(total_list[1:]), 0,
                                          actual_in_len, actual_out_len, load_time])
    return result


=======
                output_ids = model.generate(input_ids, do_sample=False, max_new_tokens=out_len,
                                            num_beams=num_beams)
                torch.xpu.synchronize()
                end = time.perf_counter()
                output_ids = output_ids.cpu()
                print("model generate cost: " + str(end - st))
                output = tokenizer.batch_decode(output_ids)
                actual_out_len = output_ids.shape[1] - actual_in_len
                print(output[0])
                if i >= warm_up:
                    result[in_out].append([model.first_cost, model.rest_cost_mean, model.encoder_time,
                                           actual_in_len, actual_out_len, load_time])
    del model
    torch.xpu.empty_cache()
    return result

>>>>>>> fa6213d7
if __name__ == '__main__':
    from omegaconf import OmegaConf
    conf = OmegaConf.load(f'{current_dir}/config.yaml')
    today = date.today()
    if 'exclude' in conf:
        excludes = conf['exclude']
    streaming = False
    if 'streaming' in conf:
        streaming = conf['streaming']

    
    import pandas as pd
    for api in conf.test_api:
        global csv_name
        csv_name = f'{current_dir}/{api}-results-{today}.csv'
        for model in conf.repo_id:
            in_out_pairs = conf['in_out_pairs'].copy()
            if excludes:
                for in_out in conf['in_out_pairs']:
                    model_id_input = model + ':' + in_out.split('-')[0]
                    model_id_input_batch_size = model_id_input + ':' + str(conf['batch_size'])
                    if model_id_input in excludes or model_id_input_batch_size in excludes:
                        in_out_pairs.remove(in_out)
            run_model(model, api, in_out_pairs, conf['local_model_hub'], conf['warm_up'], conf['num_trials'], conf['num_beams'],
                      conf['low_bit'], conf['cpu_embedding'], conf['batch_size'], streaming)
        df = pd.DataFrame(results, columns=['model', '1st token avg latency (ms)', '2+ avg latency (ms/token)', 'encoder time (ms)',
                                            'input/output tokens', 'batch_size', 'actual input/output tokens', 'num_beams', 'low_bit', 'cpu_embedding',
                                            'model loading time (s)', 'peak mem (GB)', 'streaming'])
        df.to_csv(csv_name)
        results = []<|MERGE_RESOLUTION|>--- conflicted
+++ resolved
@@ -92,16 +92,13 @@
         result = run_transformer_int4_loadlowbit_gpu_win(repo_id, local_model_hub, in_out_pairs, warm_up, num_trials, num_beams, low_bit, cpu_embedding, batch_size, streaming)
     elif test_api == 'transformer_autocast_bf16':
         result = run_transformer_autocast_bf16(repo_id, local_model_hub, in_out_pairs, warm_up, num_trials, num_beams, batch_size)
-<<<<<<< HEAD
     elif test_api == 'bigdl_ipex_bf16':
         result = run_bigdl_ipex_bf16(repo_id, local_model_hub, in_out_pairs, warm_up, num_trials, num_beams, batch_size)
     elif test_api == 'bigdl_ipex_int4':
         result = run_bigdl_ipex_int4(repo_id, local_model_hub, in_out_pairs, warm_up, num_trials, num_beams, batch_size)
-=======
     elif test_api == 'deepspeed_optimize_model_gpu':
         result = run_deepspeed_optimize_model_gpu(repo_id, local_model_hub, in_out_pairs, warm_up, num_trials, num_beams, low_bit, batch_size)
 
->>>>>>> fa6213d7
     for in_out_pair in in_out_pairs:
         if result and result[in_out_pair]:
             results.append([repo_id,
@@ -1086,7 +1083,6 @@
                                           actual_in_len, actual_out_len, load_time])
     return result
 
-<<<<<<< HEAD
 
 def run_bigdl_ipex_bf16(repo_id,
                     local_model_hub,
@@ -1118,62 +1114,10 @@
         tokenizer = AutoTokenizer.from_pretrained(model_path, trust_remote_code=True)
     if not hasattr(model.config, "token_latency"):
         model.config.token_latency = True
-=======
-def run_deepspeed_optimize_model_gpu(repo_id,
-                                     local_model_hub,
-                                     in_out_pairs,
-                                     warm_up,
-                                     num_trials,
-                                     num_beams,
-                                     low_bit,
-                                     batch_size):
-    def get_int_from_env(env_keys, default):
-        for e in env_keys:
-            val = int(os.environ.get(e, -1))
-            if val >= 0:
-                return val
-        return int(default)
-    local_rank = get_int_from_env(["LOCAL_RANK","PMI_RANK"], "0")
-    world_size = get_int_from_env(["WORLD_SIZE","PMI_SIZE"], "1")
-    os.environ["RANK"] = str(local_rank)
-    os.environ["WORLD_SIZE"] = str(world_size)
-    os.environ["MASTER_PORT"] = os.environ.get("MASTER_PORT", "29500")
-
-    from transformers import AutoModel, AutoModelForCausalLM, AutoTokenizer, GPTJForCausalLM, LlamaTokenizer
-    from bigdl.llm import optimize_model
-    import intel_extension_for_pytorch as ipex
-    import deepspeed
-    from deepspeed.accelerator.cpu_accelerator import CPU_Accelerator
-    from deepspeed.accelerator import set_accelerator, get_accelerator
-    from intel_extension_for_deepspeed import XPU_Accelerator
-
-    model_path = get_model_path(repo_id, local_model_hub)
-    print('model_path:', model_path)
-    # First use CPU as accelerator
-    # Convert to deepspeed model and apply bigdl-llm optimization on CPU to decrease GPU memory usage
-    current_accel = CPU_Accelerator()
-    set_accelerator(current_accel)
-    st = time.perf_counter()
-    if repo_id in CHATGLM_IDS:
-        model = AutoModel.from_pretrained(model_path, device_map={"": "cpu"}, low_cpu_mem_usage=True,
-                                          torch_dtype=torch.float16, trust_remote_code=True, use_cache=True).eval()
-        tokenizer = AutoTokenizer.from_pretrained(model_path, trust_remote_code=True)
-    elif repo_id in LLAMA_IDS:
-        model = AutoModelForCausalLM.from_pretrained(model_path, device_map={"": "cpu"}, low_cpu_mem_usage=True,
-                                                     torch_dtype=torch.float16, trust_remote_code=True, use_cache=True).eval()
-        tokenizer = LlamaTokenizer.from_pretrained(model_path, trust_remote_code=True)
-    else:
-        model = AutoModelForCausalLM.from_pretrained(model_path, device_map={"": "cpu"}, low_cpu_mem_usage=True,
-                                                     torch_dtype=torch.float16, trust_remote_code=True, use_cache=True).eval()
-        tokenizer = AutoTokenizer.from_pretrained(model_path, trust_remote_code=True)
-    model = deepspeed.init_inference(model, mp_size=world_size,
-                                     dtype=torch.float16, replace_method="auto",)
->>>>>>> fa6213d7
     end = time.perf_counter()
     load_time = end - st
     print(">> loading of model costs {}s".format(load_time))
 
-<<<<<<< HEAD
     result = {}
     with torch.inference_mode(), torch.autocast("cpu"):
         for in_out in in_out_pairs:
@@ -1246,30 +1190,6 @@
 
     result = {}
     with torch.inference_mode(), torch.autocast("cpu"):
-=======
-    # Use bigdl-llm `optimize_model` to convert the model into optimized low bit format
-    # Convert the rest of the model into float16 to reduce allreduce traffic
-    model = optimize_model(model.module.to(f'cpu'), low_bit=low_bit).to(torch.float16)
-    # Next, use XPU as accelerator to speed up inference
-    current_accel = XPU_Accelerator()
-    set_accelerator(current_accel)
-    # Move model back to xpu
-    model = model.to(f'xpu:{local_rank}')
-
-    # Modify backend related settings 
-    if world_size > 1:
-        get_accelerator().set_device(local_rank)
-    dist_backend = get_accelerator().communication_backend_name()
-    import deepspeed.comm.comm
-    deepspeed.comm.comm.cdb = None
-    from deepspeed.comm.comm import init_distributed
-    init_distributed()
-
-    model = BenchmarkWrapper(model)
-
-    result = {}
-    with torch.inference_mode():
->>>>>>> fa6213d7
         for in_out in in_out_pairs:
             in_out_len = in_out.split("-")
             in_len = int(in_out_len[0])
@@ -1287,16 +1207,11 @@
             input_ids = input_ids[:, :in_len]
             true_str = tokenizer.batch_decode(input_ids)[0]
             input_list = [true_str] * batch_size
-<<<<<<< HEAD
             input_ids = tokenizer(input_list, return_tensors="pt").input_ids
-=======
-            input_ids = tokenizer(input_list, return_tensors="pt").input_ids.to(f'xpu:{local_rank}')
->>>>>>> fa6213d7
             actual_in_len = input_ids.shape[1]
             result[in_out] = []
             for i in range(num_trials + warm_up):
                 st = time.perf_counter()
-<<<<<<< HEAD
                 output_ids, total_list = model.generate(input_ids, do_sample=False, max_new_tokens=out_len,
                                             num_beams=num_beams)
                 end = time.perf_counter()
@@ -1310,7 +1225,103 @@
     return result
 
 
-=======
+def run_deepspeed_optimize_model_gpu(repo_id,
+                                     local_model_hub,
+                                     in_out_pairs,
+                                     warm_up,
+                                     num_trials,
+                                     num_beams,
+                                     low_bit,
+                                     batch_size):
+    def get_int_from_env(env_keys, default):
+        for e in env_keys:
+            val = int(os.environ.get(e, -1))
+            if val >= 0:
+                return val
+        return int(default)
+    local_rank = get_int_from_env(["LOCAL_RANK","PMI_RANK"], "0")
+    world_size = get_int_from_env(["WORLD_SIZE","PMI_SIZE"], "1")
+    os.environ["RANK"] = str(local_rank)
+    os.environ["WORLD_SIZE"] = str(world_size)
+    os.environ["MASTER_PORT"] = os.environ.get("MASTER_PORT", "29500")
+
+    from transformers import AutoModel, AutoModelForCausalLM, AutoTokenizer, GPTJForCausalLM, LlamaTokenizer
+    from bigdl.llm import optimize_model
+    import intel_extension_for_pytorch as ipex
+    import deepspeed
+    from deepspeed.accelerator.cpu_accelerator import CPU_Accelerator
+    from deepspeed.accelerator import set_accelerator, get_accelerator
+    from intel_extension_for_deepspeed import XPU_Accelerator
+
+    model_path = get_model_path(repo_id, local_model_hub)
+    print('model_path:', model_path)
+    # First use CPU as accelerator
+    # Convert to deepspeed model and apply bigdl-llm optimization on CPU to decrease GPU memory usage
+    current_accel = CPU_Accelerator()
+    set_accelerator(current_accel)
+    st = time.perf_counter()
+    if repo_id in CHATGLM_IDS:
+        model = AutoModel.from_pretrained(model_path, device_map={"": "cpu"}, low_cpu_mem_usage=True,
+                                          torch_dtype=torch.float16, trust_remote_code=True, use_cache=True).eval()
+        tokenizer = AutoTokenizer.from_pretrained(model_path, trust_remote_code=True)
+    elif repo_id in LLAMA_IDS:
+        model = AutoModelForCausalLM.from_pretrained(model_path, device_map={"": "cpu"}, low_cpu_mem_usage=True,
+                                                     torch_dtype=torch.float16, trust_remote_code=True, use_cache=True).eval()
+        tokenizer = LlamaTokenizer.from_pretrained(model_path, trust_remote_code=True)
+    else:
+        model = AutoModelForCausalLM.from_pretrained(model_path, device_map={"": "cpu"}, low_cpu_mem_usage=True,
+                                                     torch_dtype=torch.float16, trust_remote_code=True, use_cache=True).eval()
+        tokenizer = AutoTokenizer.from_pretrained(model_path, trust_remote_code=True)
+    model = deepspeed.init_inference(model, mp_size=world_size,
+                                     dtype=torch.float16, replace_method="auto",)
+    end = time.perf_counter()
+    load_time = end - st
+    print(">> loading of model costs {}s".format(load_time))
+
+    # Use bigdl-llm `optimize_model` to convert the model into optimized low bit format
+    # Convert the rest of the model into float16 to reduce allreduce traffic
+    model = optimize_model(model.module.to(f'cpu'), low_bit=low_bit).to(torch.float16)
+    # Next, use XPU as accelerator to speed up inference
+    current_accel = XPU_Accelerator()
+    set_accelerator(current_accel)
+    # Move model back to xpu
+    model = model.to(f'xpu:{local_rank}')
+
+    # Modify backend related settings 
+    if world_size > 1:
+        get_accelerator().set_device(local_rank)
+    dist_backend = get_accelerator().communication_backend_name()
+    import deepspeed.comm.comm
+    deepspeed.comm.comm.cdb = None
+    from deepspeed.comm.comm import init_distributed
+    init_distributed()
+
+    model = BenchmarkWrapper(model)
+
+    result = {}
+    with torch.inference_mode():
+        for in_out in in_out_pairs:
+            in_out_len = in_out.split("-")
+            in_len = int(in_out_len[0])
+            out_len = int(in_out_len[1])
+            # As different tokenizer has different encodings,
+            # in_len.txt maybe shorter than we need,
+            # use much longer context to make sure input length
+            test_length = min(in_len*2, 8192)
+            while test_length not in [32, 256, 1024, 2048, 8192]:
+                test_length = test_length * 2
+            input_str = open(f"prompt/{test_length}.txt", 'r').read()
+            # As different tokenizer has different encodings,
+            # slice the input_ids to ensure the prompt length is required length.
+            input_ids = tokenizer.encode(input_str, return_tensors="pt")
+            input_ids = input_ids[:, :in_len]
+            true_str = tokenizer.batch_decode(input_ids)[0]
+            input_list = [true_str] * batch_size
+            input_ids = tokenizer(input_list, return_tensors="pt").input_ids.to(f'xpu:{local_rank}')
+            actual_in_len = input_ids.shape[1]
+            result[in_out] = []
+            for i in range(num_trials + warm_up):
+                st = time.perf_counter()
                 output_ids = model.generate(input_ids, do_sample=False, max_new_tokens=out_len,
                                             num_beams=num_beams)
                 torch.xpu.synchronize()
@@ -1327,7 +1338,7 @@
     torch.xpu.empty_cache()
     return result
 
->>>>>>> fa6213d7
+
 if __name__ == '__main__':
     from omegaconf import OmegaConf
     conf = OmegaConf.load(f'{current_dir}/config.yaml')
